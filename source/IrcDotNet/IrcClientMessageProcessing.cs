--- conflicted
+++ resolved
@@ -197,11 +197,7 @@
 
             Debug.Assert(message.Source is IrcUser);
             if (message.Source is IrcUser)
-<<<<<<< HEAD
-                user.HandleInviteReceived(message, (IrcUser) message.Source, channel);
-=======
-                user.HandleInviteReceived((IrcUser)message.Source, channel);
->>>>>>> 47045867
+                user.HandleInviteReceived(message, (IrcUser)message.Source, channel);
         }
 
         /// <summary>
