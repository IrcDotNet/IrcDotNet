# IRC.NET

## [Documentation](https://alexreg.github.io/IrcDotNet/)

## Build status

**Development Branch**

[![Build Status](https://travis-ci.org/alexreg/IrcDotNet.svg?branch=develop)](https://travis-ci.org/alexreg/IrcDotNet)
[![Build status](https://ci.appveyor.com/api/projects/status/1kgumufg5xre9doo/branch/develop?svg=true)](https://ci.appveyor.com/project/alexreg/IrcDotNet/branch/develop)

**Master Branch**

[![Build Status](https://travis-ci.org/alexreg/IrcDotNet.svg?branch=master)](https://travis-ci.org/alexreg/IrcDotNet)
[![Build status](https://ci.appveyor.com/api/projects/status/1kgumufg5xre9doo/branch/master?svg=true)](https://ci.appveyor.com/project/alexreg/IrcDotNet/branch/master)

## Overview

IRC.NET is a complete IRC (Internet Relay Chat) client library for the .NET Framework 4.0 and Silverlight 4.0. It aims to provide a complete and efficient implementation of the protocol as described in RFCs 1459 and 2812, as well as de-facto modern features of the protocol.

This project was formlery hosted on [Launchpad](https://launchpad.net/ircdotnet).

### Mono

The .NET Framework version of the library is also intended to compile and run under Mono 2.6 and later.

The Silverlight version of the library is not guaranteed to compile or run on the Moonlight framework, though it may be officially supported in the future.

### Non-RFC Features

* Parsing of [ISUPPORT parameters](http://www.irc.org/tech_docs/draft-brocklesby-irc-isupport-03.txt). Interpretation of parameters is left to the user.
 
* [CTCP (Client-To-Client Protocol)](http://www.irchelp.org/irchelp/rfc/ctcpspec.html) support. Most common commands are supported.

## Help

<<<<<<< HEAD
* Talk to us on our [IRC channel](irc://freenode.net/##irc.net) <irc://freenode.net/##irc.net>.
=======
* Talk to us on our [IRC channel](irc://chat.freenode.net/##irc.net).
>>>>>>> d95ab685

* If you have confirmed that some behaviour is unexpected, submit an [issue](https://github.com/alexreg/ircdotnet/issues) on GitHub.<|MERGE_RESOLUTION|>--- conflicted
+++ resolved
@@ -34,10 +34,6 @@
 
 ## Help
 
-<<<<<<< HEAD
-* Talk to us on our [IRC channel](irc://freenode.net/##irc.net) <irc://freenode.net/##irc.net>.
-=======
 * Talk to us on our [IRC channel](irc://chat.freenode.net/##irc.net).
->>>>>>> d95ab685
 
-* If you have confirmed that some behaviour is unexpected, submit an [issue](https://github.com/alexreg/ircdotnet/issues) on GitHub.+* If you have confirmed that the behaviour is unexpected, submit an [issue](https://github.com/alexreg/ircdotnet/issues) on GitHub.