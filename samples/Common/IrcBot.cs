--- conflicted
+++ resolved
@@ -11,10 +11,7 @@
     // Provides core functionality for an IRC bot that operates via multiple clients.
     public abstract class IrcBot : IDisposable
     {
-<<<<<<< HEAD
-=======
         protected const string ChatCommandPrefix = "!";
->>>>>>> 60de18ec
         private const int clientQuitTimeout = 1000;
 
         // Regex for splitting space-separated list of command parts until first parameter that begins with '/'.
@@ -100,11 +97,7 @@
             this.isDisposed = true;
         }
 
-<<<<<<< HEAD
-        public void Run()
-=======
         public virtual void Run()
->>>>>>> 60de18ec
         {
             // Read commands from stdin until bot terminates.
             this.isRunning = true;
@@ -199,11 +192,7 @@
         {
             // Check if given message represents chat command.
             var line = eventArgs.Text;
-<<<<<<< HEAD
-            if (line.Length > 1 && line.StartsWith("."))
-=======
             if (line.Length > 1 && line.StartsWith(IrcBot.ChatCommandPrefix))
->>>>>>> 60de18ec
             {
                 // Process command.
                 var parts = commandPartsSplitRegex.Split(line.Substring(1)).Select(p => p.TrimStart('/')).ToArray();
@@ -223,25 +212,6 @@
             ChatCommandProcessor processor;
             if (this.chatCommandProcessors.TryGetValue(command, out processor))
             {
-<<<<<<< HEAD
-                try
-                {
-                    processor(client, source, targets, command, parameters);
-                }
-                catch (InvalidCommandParametersException exInvalidCommandParameters)
-                {
-                    client.LocalUser.SendNotice(defaultReplyTarget,
-                        exInvalidCommandParameters.GetMessage(command));
-                }
-                catch (Exception ex)
-                {
-                    if (source is IIrcMessageTarget)
-                    {
-                        client.LocalUser.SendNotice(defaultReplyTarget,
-                            "Error processing '{0}' command: {1}", command, ex.Message);
-                    }
-                }
-=======
                 System.Threading.Tasks.Task.Factory.StartNew(() =>
                 {
                     try
@@ -262,7 +232,6 @@
                         }
                     }
                 }, System.Threading.Tasks.TaskCreationOptions.LongRunning);
->>>>>>> 60de18ec
             }
             else
             {
@@ -273,29 +242,6 @@
             }
         }
 
-<<<<<<< HEAD
-        protected abstract void OnClientConnect(IrcClient client);
-
-        protected abstract void OnClientDisconnect(IrcClient client);
-
-        protected abstract void OnClientRegistered(IrcClient client);
-
-        protected abstract void OnLocalUserJoinedChannel(IrcLocalUser localUser, IrcChannelEventArgs e);
-
-        protected abstract void OnLocalUserLeftChannel(IrcLocalUser localUser, IrcChannelEventArgs e);
-
-        protected abstract void OnLocalUserNoticeReceived(IrcLocalUser localUser, IrcMessageEventArgs e);
-
-        protected abstract void OnLocalUserMessageReceived(IrcLocalUser localUser, IrcMessageEventArgs e);
-
-        protected abstract void OnChannelUserJoined(IrcChannel channel, IrcChannelUserEventArgs e);
-
-        protected abstract void OnChannelUserLeft(IrcChannel channel, IrcChannelUserEventArgs e);
-
-        protected abstract void OnChannelNoticeReceived(IrcChannel channel, IrcMessageEventArgs e);
-
-        protected abstract void OnChannelMessageReceived(IrcChannel channel, IrcMessageEventArgs e);
-=======
         protected virtual void OnClientConnect(IrcClient client) { }
 
         protected virtual void OnClientDisconnect(IrcClient client) { }
@@ -317,7 +263,6 @@
         protected virtual void OnChannelNoticeReceived(IrcChannel channel, IrcMessageEventArgs e) { }
 
         protected virtual void OnChannelMessageReceived(IrcChannel channel, IrcMessageEventArgs e) { }
->>>>>>> 60de18ec
 
         #region IRC Client Event Handlers
 
@@ -398,22 +343,14 @@
         {
             var channel = (IrcChannel)sender;
 
-<<<<<<< HEAD
+            OnChannelUserLeft(channel, e);
+        }
+
+        private void IrcClient_Channel_UserLeft(object sender, IrcChannelUserEventArgs e)
+        {
+            var channel = (IrcChannel)sender;
+
             OnChannelUserJoined(channel, e);
-=======
-            OnChannelUserLeft(channel, e);
->>>>>>> 60de18ec
-        }
-
-        private void IrcClient_Channel_UserLeft(object sender, IrcChannelUserEventArgs e)
-        {
-            var channel = (IrcChannel)sender;
-
-<<<<<<< HEAD
-            OnChannelUserLeft(channel, e);
-=======
-            OnChannelUserJoined(channel, e);
->>>>>>> 60de18ec
         }
 
         private void IrcClient_Channel_NoticeReceived(object sender, IrcMessageEventArgs e)
